// Copyright 2014 Vic Demuzere
//
// Use of this source code is governed by the MIT license.

package irc

import (
	"bytes"
	"strings"
)

// Various constants used for formatting IRC messages.
const (
	prefix     byte = 0x3A // Prefix or last argument
	prefixUser byte = 0x21 // Username
	prefixHost byte = 0x40 // Hostname
	space      byte = 0x20 // Separator

	maxLength = 510 // Maximum length is 512 - 2 for the line endings.
)

func cutsetFunc(r rune) bool {
	// Characters to trim from prefixes/messages.
	return r == '\r' || r == '\n'
}

// Sender represents objects that are able to send messages to an IRC server.
//
// As there might be a message queue, it is possible that Send returns a nil
// error, but the message is not sent (yet). The error value is only used when
// it is certain that sending the message is impossible.
//
// This interface is not used inside this package, and shouldn't have been
// defined here in the first place. For backwards compatibility only.
type Sender interface {
	Send(*Message) error
}

// Prefix represents the prefix (sender) of an IRC message.
// See RFC1459 section 2.3.1.
//
//    <servername> | <nick> [ '!' <user> ] [ '@' <host> ]
//
type Prefix struct {
	Name string // Nick- or servername
	User string // Username
	Host string // Hostname
}

// ParsePrefix takes a string and attempts to create a Prefix struct.
func ParsePrefix(raw string) (p *Prefix) {

	p = new(Prefix)

	user := indexByte(raw, prefixUser)
	host := indexByte(raw, prefixHost)

	switch {

	case user > 0 && host > user:
		p.Name = raw[:user]
		p.User = raw[user+1 : host]
		p.Host = raw[host+1:]

	case user > 0:
		p.Name = raw[:user]
		p.User = raw[user+1:]

	case host > 0:
		p.Name = raw[:host]
		p.Host = raw[host+1:]

	default:
		p.Name = raw

	}

	return p
}

// Len calculates the length of the string representation of this prefix.
func (p *Prefix) Len() (length int) {
	length = len(p.Name)
	if len(p.User) > 0 {
		length = length + len(p.User) + 1
	}
	if len(p.Host) > 0 {
		length = length + len(p.Host) + 1
	}
	return
}

// Bytes returns a []byte representation of this prefix.
func (p *Prefix) Bytes() []byte {
	buffer := new(bytes.Buffer)
	p.writeTo(buffer)
	return buffer.Bytes()
}

// String returns a string representation of this prefix.
func (p *Prefix) String() (s string) {
	// Benchmarks revealed that in this case simple string concatenation
	// is actually faster than using a ByteBuffer as in (*Message).String()
	s = p.Name
	if len(p.User) > 0 {
		s = s + string(prefixUser) + p.User
	}
	if len(p.Host) > 0 {
		s = s + string(prefixHost) + p.Host
	}
	return
}

// IsHostmask returns true if this prefix looks like a user hostmask.
func (p *Prefix) IsHostmask() bool {
	return len(p.User) > 0 && len(p.Host) > 0
}

// IsServer returns true if this prefix looks like a server name.
func (p *Prefix) IsServer() bool {
	return len(p.User) <= 0 && len(p.Host) <= 0 // && indexByte(p.Name, '.') > 0
}

// writeTo is an utility function to write the prefix to the bytes.Buffer in Message.String().
func (p *Prefix) writeTo(buffer *bytes.Buffer) {
	buffer.WriteString(p.Name)
	if len(p.User) > 0 {
		buffer.WriteByte(prefixUser)
		buffer.WriteString(p.User)
	}
	if len(p.Host) > 0 {
		buffer.WriteByte(prefixHost)
		buffer.WriteString(p.Host)
	}
	return
}

// Message represents an IRC protocol message.
// See RFC1459 section 2.3.1.
//
//    <message>  ::= [':' <prefix> <SPACE> ] <command> <params> <crlf>
//    <prefix>   ::= <servername> | <nick> [ '!' <user> ] [ '@' <host> ]
//    <command>  ::= <letter> { <letter> } | <number> <number> <number>
//    <SPACE>    ::= ' ' { ' ' }
//    <params>   ::= <SPACE> [ ':' <trailing> | <middle> <params> ]
//
//    <middle>   ::= <Any *non-empty* sequence of octets not including SPACE
//                   or NUL or CR or LF, the first of which may not be ':'>
//    <trailing> ::= <Any, possibly *empty*, sequence of octets not including
//                   NUL or CR or LF>
//
//    <crlf>     ::= CR LF
type Message struct {
	*Prefix
	Command  string
	Params   []string
	Trailing string

	// When set to true, the trailing prefix (:) will be added even if the trailing message is empty.
	EmptyTrailing bool
}

// ParseMessage takes a string and attempts to create a Message struct.
// Returns nil if the Message is invalid.
func ParseMessage(raw string) (m *Message) {

	// Ignore empty messages.
	if raw = strings.TrimFunc(raw, cutsetFunc); len(raw) < 2 {
		return nil
	}

	i, j := 0, 0

	m = new(Message)

	if raw[0] == prefix {

		// Prefix ends with a space.
		i = indexByte(raw, space)

		// Prefix string must not be empty if the indicator is present.
		if i < 2 {
			return nil
		}

		m.Prefix = ParsePrefix(raw[1:i])

		// Skip space at the end of the prefix
		i++
	}

	// Find end of command
	j = i + indexByte(raw[i:], space)

	// Extract command
	if j > i {
		m.Command = strings.ToUpper(raw[i:j])
	} else {
		m.Command = strings.ToUpper(raw[i:])

		// We're done here!
		return m
	}

	// Skip space after command
	j++

<<<<<<< HEAD
	if raw[j] == prefix {
=======
	// Find prefix for trailer
	i = indexByte(raw[j:], prefix)

	if i < 0 || raw[j+i-1] != space {

>>>>>>> d007bfcb
		// There is no trailing argument!
		m.Params = strings.Split(raw[j:], string(space))

		// We're done here!
		return m
	}

	// Find prefix for trailer
	// Compensate for index on substring
	i = strings.Index(raw[j:], " :") + j + 1

	// Check if we need to parse arguments.
	if i > j {
		m.Params = strings.Split(raw[j:i-1], string(space))
	}

	m.Trailing = raw[i+1:]

	// We need to re-encode the trailing argument even if it was empty.
	if len(m.Trailing) <= 0 {
		m.EmptyTrailing = true
	}

	return m

}

// Len calculates the length of the string representation of this message.
func (m *Message) Len() (length int) {

	if m.Prefix != nil {
		length = m.Prefix.Len() + 2 // Include prefix and trailing space
	}

	length = length + len(m.Command)

	if len(m.Params) > 0 {
		length = length + len(m.Params)
		for _, param := range m.Params {
			length = length + len(param)
		}
	}

	if len(m.Trailing) > 0 || m.EmptyTrailing {
		length = length + len(m.Trailing) + 2 // Include prefix and space
	}

	return
}

// Bytes returns a []byte representation of this message.
//
// As noted in rfc2812 section 2.3, messages should not exceed 512 characters
// in length. This method forces that limit by discarding any characters
// exceeding the length limit.
func (m *Message) Bytes() []byte {

	buffer := new(bytes.Buffer)

	// Message prefix
	if m.Prefix != nil {
		buffer.WriteByte(prefix)
		m.Prefix.writeTo(buffer)
		buffer.WriteByte(space)
	}

	// Command is required
	buffer.WriteString(m.Command)

	// Space separated list of arguments
	if len(m.Params) > 0 {
		buffer.WriteByte(space)
		buffer.WriteString(strings.Join(m.Params, string(space)))
	}

	if len(m.Trailing) > 0 || m.EmptyTrailing {
		buffer.WriteByte(space)
		buffer.WriteByte(prefix)
		buffer.WriteString(m.Trailing)
	}

	// We need the limit the buffer length.
	if buffer.Len() > (maxLength) {
		buffer.Truncate(maxLength)
	}

	return buffer.Bytes()
}

// String returns a string representation of this message.
//
// As noted in rfc2812 section 2.3, messages should not exceed 512 characters
// in length. This method forces that limit by discarding any characters
// exceeding the length limit.
func (m *Message) String() string {
	return string(m.Bytes())
}<|MERGE_RESOLUTION|>--- conflicted
+++ resolved
@@ -205,15 +205,7 @@
 	// Skip space after command
 	j++
 
-<<<<<<< HEAD
 	if raw[j] == prefix {
-=======
-	// Find prefix for trailer
-	i = indexByte(raw[j:], prefix)
-
-	if i < 0 || raw[j+i-1] != space {
-
->>>>>>> d007bfcb
 		// There is no trailing argument!
 		m.Params = strings.Split(raw[j:], string(space))
 
